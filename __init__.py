--- conflicted
+++ resolved
@@ -1,11 +1,8 @@
 ### Major classes
 from .time_series import TimeSeries
 from .periodogram import Periodogram
-<<<<<<< HEAD
-=======
 from .metadata import Metadata
 from .folding import SubIntegrations
->>>>>>> cf6c98f6
 
 ### Major functions
 from .search import ffa_search
